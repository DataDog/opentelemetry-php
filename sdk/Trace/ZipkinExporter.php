--- conflicted
+++ resolved
@@ -67,23 +67,12 @@
 
         try {
             $json = json_encode($convertedSpans);
-<<<<<<< HEAD
             $url = $this->getEndpointUrl();
             $client = new \GuzzleHttp\Client();
             $headers = ['content-type' => 'application/json'];
             $request = new Request('POST', $url, $headers, $json);
             $response = $client->send($request, ['timeout' => 30]);
-=======
-            $contextOptions = [
-                'http' => [
-                    'method' => 'POST',
-                    'header' => 'Content-Type: application/json',
-                    'content' => $json,
-                ],
-            ];
-            $context = stream_context_create($contextOptions);
-            @file_get_contents($this->endpointUrl, false, $context);
->>>>>>> d402f92e
+
         } catch (Exception $e) {
             return Exporter::FAILED_RETRYABLE;
         }
